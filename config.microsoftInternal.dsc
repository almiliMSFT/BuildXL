// Copyright (c) Microsoft. All rights reserved.
// Licensed under the MIT license. See LICENSE file in the project root for full license information.

const isMicrosoftInternal = Environment.getFlag("[Sdk.BuildXL]microsoftInternal");

// These packages are Microsoft internal packages.
// These consist of internally repackaged products that we can't push to a public feed and have to rely on users installing locally.
// Or they contain code which is internal and can't be open sourced due to tying into Microsoft internal systems.
// The dependent code is still open sourced, but not compiled in the public repo.
export const pkgs = isMicrosoftInternal ? [
    { id: "BuildXL.DeviceMap", version: "0.0.1" },

    // Runtime dependencies used for macOS deployments
<<<<<<< HEAD
    { id: "runtime.osx-x64.BuildXL", version: "2.7.0" },
=======
    { id: "runtime.osx-x64.BuildXL", version: "2.8.0" },
>>>>>>> 7c737e39
    { id: "Aria.Cpp.SDK", version: "8.5.6" },

    { id: "CB.QTest", version: "19.10.17.210051" },

    { id: "BuildXL.Tracing.AriaTenantToken", version: "1.0.0" },

    // Windows Sdk so microsoft dev's don't have to install it.
    { id: "WindowsSdk.Corext", version: "10.0.16299.1", alias: "Windows.Sdk" },

    // Artifact packages and dependencies
    { id: "Microsoft.VisualStudio.Services.ArtifactServices.Shared", version: "17.150.28901-buildid9382555", dependentPackageIdsToSkip: ["*"], dependentPackageIdsToIgnore: ["BuildXL.Cache.Hashing"] },
    { id: "Microsoft.VisualStudio.Services.BlobStore.Client", version: "17.150.28901-buildid9382555", dependentPackageIdsToSkip: ["*"], dependentPackageIdsToIgnore: ["BuildXL.Cache.Hashing", "BuildXL.Cache.Interfaces"] },
    { id: "Microsoft.VisualStudio.Services.Client", version: "17.150.20190501.2-release", dependentPackageIdsToSkip: [ "Microsoft.Net.Http", "Microsoft.AspNet.WebApi.Client", "System.Security.Cryptography.OpenSsl", "System.Security.Principal.Windows" ] },
    { id: "Microsoft.VisualStudio.Services.InteractiveClient", version: "17.150.20190501.2-release", dependentPackageIdsToSkip: [ "Ben.Demystifier" ], dependentPackageIdsToIgnore: [ "Ben.Demystifier" ] },

    // DropDaemon Artifact dependencies.
    // Here, even though the packages depend on Cache bits other than Hashing, we make sure that the codepaths that actually depend on them are never activated. This is to ensure that there is no cyclic dependency between BXL and AzureDevOps.
    // This is further enforced by not including Cache bits in DropDaemon, other than BuildXL.Cache.Hashing.
    { id: "ArtifactServices.App.Shared", version: "17.150.28901-buildid9382555", dependentPackageIdsToSkip: ["*"], dependentPackageIdsToIgnore: ["BuildXL.Cache.Hashing"] },
    { id: "ArtifactServices.App.Shared.Cache", version: "17.150.28901-buildid9382555", dependentPackageIdsToSkip: ["*"], dependentPackageIdsToIgnore: ["BuildXL.Cache.Hashing", "BuildXL.Cache.Interfaces", "BuildXL.Cache.Libraries", "BuildXL.library.forAzDev"] },
    { id: "Drop.App.Core", version: "17.150.28901-buildid9382555", dependentPackageIdsToSkip: ["*"], dependentPackageIdsToIgnore: ["BuildXL.Cache.Hashing", "BuildXL.Cache.Interfaces", "BuildXL.Cache.Libraries", "BuildXL.library.forAzDev"] },
    { id: "Drop.Client", version: "17.150.28901-buildid9382555", dependentPackageIdsToSkip: ["*"] },
    { id: "Drop.RemotableClient", version: "17.150.28901-buildid9382555", dependentPackageIdsToSkip: ["*"] },
    { id: "Drop.RemotableClient.Interfaces", version: "17.150.28901-buildid9382555", dependentPackageIdsToSkip: ["*"] },
    { id: "ItemStore.Shared", version: "17.150.28901-buildid9382555", dependentPackageIdsToSkip: ["*"], dependentPackageIdsToIgnore: ["BuildXL.Cache.Hashing"] },
    { id: "Microsoft.VisualStudio.Services.BlobStore.Client.Cache", version: "17.150.28901-buildid9382555", dependentPackageIdsToSkip: ["*"], dependentPackageIdsToIgnore: ["BuildXL.Cache.Hashing", "BuildXL.Cache.Interfaces", "BuildXL.Cache.Libraries", "BuildXL.library.forAzDev"] },
    { id: "Microsoft.Windows.Debuggers.SymstoreInterop", version: "1.0.1" },
    { id: "Symbol.App.Core", version: "17.150.28901-buildid9382555", dependentPackageIdsToSkip: ["*"], dependentPackageIdsToIgnore: ["BuildXL.Cache.Hashing", "BuildXL.Cache.Interfaces", "BuildXL.Cache.Libraries", "BuildXL.library.forAzDev"] },
    { id: "Symbol.Client", version: "17.150.28901-buildid9382555", dependentPackageIdsToSkip: ["*"] },


    // Internal pacakged version to avoid downloading from the web but the trusted stable internal feed:
    { id: "NodeJs", version: "8.12.0-noTest" },
    { id: "PowerShell.Core", version: "6.1.0" },

    // Combined runtimes
    { id: "Dotnet-Runtime", version: "5.0.2" },

] : [

    // Artifact packages and dependencies in OSS
    { id: "Microsoft.VisualStudio.Services.Client", version: "16.148.0-preview", dependentPackageIdsToSkip: [ "Microsoft.Net.Http", "Microsoft.AspNet.WebApi.Client", "System.Security.Cryptography.OpenSsl", "System.Security.Principal.Windows" ] },

];

// This contains facade modules for the packages that are only availalbe internally
export const resolver = {
    kind: "SourceResolver",
    modules: [
        f`private/InternalSdk/BuildXL.DeviceMap/module.config.dsc`,
        f`private/InternalSdk/CB.QTest/module.config.dsc`,
        ...addIf(isMicrosoftInternal,
            f`private/InternalSdk/PowerShell.Core/module.config.dsc`,
            f`private/InternalSdk/NodeJs/module.config.dsc`,
            f`private/InternalSdk/DotNet-Runtime/module.config.dsc`,
            f`private/InternalSdk/Windows.Sdk/module.config.dsc`
        ),

        f`private/InternalSdk/Drop/module.config.dsc`,
        f`private/InternalSdk/BuildXL.Tracing.AriaTenantToken/module.config.dsc`,
    ]
};
<|MERGE_RESOLUTION|>--- conflicted
+++ resolved
@@ -1,80 +1,76 @@
-// Copyright (c) Microsoft. All rights reserved.
-// Licensed under the MIT license. See LICENSE file in the project root for full license information.
-
-const isMicrosoftInternal = Environment.getFlag("[Sdk.BuildXL]microsoftInternal");
-
-// These packages are Microsoft internal packages.
-// These consist of internally repackaged products that we can't push to a public feed and have to rely on users installing locally.
-// Or they contain code which is internal and can't be open sourced due to tying into Microsoft internal systems.
-// The dependent code is still open sourced, but not compiled in the public repo.
-export const pkgs = isMicrosoftInternal ? [
-    { id: "BuildXL.DeviceMap", version: "0.0.1" },
-
-    // Runtime dependencies used for macOS deployments
-<<<<<<< HEAD
-    { id: "runtime.osx-x64.BuildXL", version: "2.7.0" },
-=======
-    { id: "runtime.osx-x64.BuildXL", version: "2.8.0" },
->>>>>>> 7c737e39
-    { id: "Aria.Cpp.SDK", version: "8.5.6" },
-
-    { id: "CB.QTest", version: "19.10.17.210051" },
-
-    { id: "BuildXL.Tracing.AriaTenantToken", version: "1.0.0" },
-
-    // Windows Sdk so microsoft dev's don't have to install it.
-    { id: "WindowsSdk.Corext", version: "10.0.16299.1", alias: "Windows.Sdk" },
-
-    // Artifact packages and dependencies
-    { id: "Microsoft.VisualStudio.Services.ArtifactServices.Shared", version: "17.150.28901-buildid9382555", dependentPackageIdsToSkip: ["*"], dependentPackageIdsToIgnore: ["BuildXL.Cache.Hashing"] },
-    { id: "Microsoft.VisualStudio.Services.BlobStore.Client", version: "17.150.28901-buildid9382555", dependentPackageIdsToSkip: ["*"], dependentPackageIdsToIgnore: ["BuildXL.Cache.Hashing", "BuildXL.Cache.Interfaces"] },
-    { id: "Microsoft.VisualStudio.Services.Client", version: "17.150.20190501.2-release", dependentPackageIdsToSkip: [ "Microsoft.Net.Http", "Microsoft.AspNet.WebApi.Client", "System.Security.Cryptography.OpenSsl", "System.Security.Principal.Windows" ] },
-    { id: "Microsoft.VisualStudio.Services.InteractiveClient", version: "17.150.20190501.2-release", dependentPackageIdsToSkip: [ "Ben.Demystifier" ], dependentPackageIdsToIgnore: [ "Ben.Demystifier" ] },
-
-    // DropDaemon Artifact dependencies.
-    // Here, even though the packages depend on Cache bits other than Hashing, we make sure that the codepaths that actually depend on them are never activated. This is to ensure that there is no cyclic dependency between BXL and AzureDevOps.
-    // This is further enforced by not including Cache bits in DropDaemon, other than BuildXL.Cache.Hashing.
-    { id: "ArtifactServices.App.Shared", version: "17.150.28901-buildid9382555", dependentPackageIdsToSkip: ["*"], dependentPackageIdsToIgnore: ["BuildXL.Cache.Hashing"] },
-    { id: "ArtifactServices.App.Shared.Cache", version: "17.150.28901-buildid9382555", dependentPackageIdsToSkip: ["*"], dependentPackageIdsToIgnore: ["BuildXL.Cache.Hashing", "BuildXL.Cache.Interfaces", "BuildXL.Cache.Libraries", "BuildXL.library.forAzDev"] },
-    { id: "Drop.App.Core", version: "17.150.28901-buildid9382555", dependentPackageIdsToSkip: ["*"], dependentPackageIdsToIgnore: ["BuildXL.Cache.Hashing", "BuildXL.Cache.Interfaces", "BuildXL.Cache.Libraries", "BuildXL.library.forAzDev"] },
-    { id: "Drop.Client", version: "17.150.28901-buildid9382555", dependentPackageIdsToSkip: ["*"] },
-    { id: "Drop.RemotableClient", version: "17.150.28901-buildid9382555", dependentPackageIdsToSkip: ["*"] },
-    { id: "Drop.RemotableClient.Interfaces", version: "17.150.28901-buildid9382555", dependentPackageIdsToSkip: ["*"] },
-    { id: "ItemStore.Shared", version: "17.150.28901-buildid9382555", dependentPackageIdsToSkip: ["*"], dependentPackageIdsToIgnore: ["BuildXL.Cache.Hashing"] },
-    { id: "Microsoft.VisualStudio.Services.BlobStore.Client.Cache", version: "17.150.28901-buildid9382555", dependentPackageIdsToSkip: ["*"], dependentPackageIdsToIgnore: ["BuildXL.Cache.Hashing", "BuildXL.Cache.Interfaces", "BuildXL.Cache.Libraries", "BuildXL.library.forAzDev"] },
-    { id: "Microsoft.Windows.Debuggers.SymstoreInterop", version: "1.0.1" },
-    { id: "Symbol.App.Core", version: "17.150.28901-buildid9382555", dependentPackageIdsToSkip: ["*"], dependentPackageIdsToIgnore: ["BuildXL.Cache.Hashing", "BuildXL.Cache.Interfaces", "BuildXL.Cache.Libraries", "BuildXL.library.forAzDev"] },
-    { id: "Symbol.Client", version: "17.150.28901-buildid9382555", dependentPackageIdsToSkip: ["*"] },
-
-
-    // Internal pacakged version to avoid downloading from the web but the trusted stable internal feed:
-    { id: "NodeJs", version: "8.12.0-noTest" },
-    { id: "PowerShell.Core", version: "6.1.0" },
-
-    // Combined runtimes
-    { id: "Dotnet-Runtime", version: "5.0.2" },
-
-] : [
-
-    // Artifact packages and dependencies in OSS
-    { id: "Microsoft.VisualStudio.Services.Client", version: "16.148.0-preview", dependentPackageIdsToSkip: [ "Microsoft.Net.Http", "Microsoft.AspNet.WebApi.Client", "System.Security.Cryptography.OpenSsl", "System.Security.Principal.Windows" ] },
-
-];
-
-// This contains facade modules for the packages that are only availalbe internally
-export const resolver = {
-    kind: "SourceResolver",
-    modules: [
-        f`private/InternalSdk/BuildXL.DeviceMap/module.config.dsc`,
-        f`private/InternalSdk/CB.QTest/module.config.dsc`,
-        ...addIf(isMicrosoftInternal,
-            f`private/InternalSdk/PowerShell.Core/module.config.dsc`,
-            f`private/InternalSdk/NodeJs/module.config.dsc`,
-            f`private/InternalSdk/DotNet-Runtime/module.config.dsc`,
-            f`private/InternalSdk/Windows.Sdk/module.config.dsc`
-        ),
-
-        f`private/InternalSdk/Drop/module.config.dsc`,
-        f`private/InternalSdk/BuildXL.Tracing.AriaTenantToken/module.config.dsc`,
-    ]
-};
+// Copyright (c) Microsoft. All rights reserved.
+// Licensed under the MIT license. See LICENSE file in the project root for full license information.
+
+const isMicrosoftInternal = Environment.getFlag("[Sdk.BuildXL]microsoftInternal");
+
+// These packages are Microsoft internal packages.
+// These consist of internally repackaged products that we can't push to a public feed and have to rely on users installing locally.
+// Or they contain code which is internal and can't be open sourced due to tying into Microsoft internal systems.
+// The dependent code is still open sourced, but not compiled in the public repo.
+export const pkgs = isMicrosoftInternal ? [
+    { id: "BuildXL.DeviceMap", version: "0.0.1" },
+
+    // Runtime dependencies used for macOS deployments
+    { id: "runtime.osx-x64.BuildXL", version: "2.8.0" },
+    { id: "Aria.Cpp.SDK", version: "8.5.6" },
+
+    { id: "CB.QTest", version: "19.10.17.210051" },
+
+    { id: "BuildXL.Tracing.AriaTenantToken", version: "1.0.0" },
+
+    // Windows Sdk so microsoft dev's don't have to install it.
+    { id: "WindowsSdk.Corext", version: "10.0.16299.1", alias: "Windows.Sdk" },
+
+    // Artifact packages and dependencies
+    { id: "Microsoft.VisualStudio.Services.ArtifactServices.Shared", version: "17.150.28901-buildid9382555", dependentPackageIdsToSkip: ["*"], dependentPackageIdsToIgnore: ["BuildXL.Cache.Hashing"] },
+    { id: "Microsoft.VisualStudio.Services.BlobStore.Client", version: "17.150.28901-buildid9382555", dependentPackageIdsToSkip: ["*"], dependentPackageIdsToIgnore: ["BuildXL.Cache.Hashing", "BuildXL.Cache.Interfaces"] },
+    { id: "Microsoft.VisualStudio.Services.Client", version: "17.150.20190501.2-release", dependentPackageIdsToSkip: [ "Microsoft.Net.Http", "Microsoft.AspNet.WebApi.Client", "System.Security.Cryptography.OpenSsl", "System.Security.Principal.Windows" ] },
+    { id: "Microsoft.VisualStudio.Services.InteractiveClient", version: "17.150.20190501.2-release", dependentPackageIdsToSkip: [ "Ben.Demystifier" ], dependentPackageIdsToIgnore: [ "Ben.Demystifier" ] },
+
+    // DropDaemon Artifact dependencies.
+    // Here, even though the packages depend on Cache bits other than Hashing, we make sure that the codepaths that actually depend on them are never activated. This is to ensure that there is no cyclic dependency between BXL and AzureDevOps.
+    // This is further enforced by not including Cache bits in DropDaemon, other than BuildXL.Cache.Hashing.
+    { id: "ArtifactServices.App.Shared", version: "17.150.28901-buildid9382555", dependentPackageIdsToSkip: ["*"], dependentPackageIdsToIgnore: ["BuildXL.Cache.Hashing"] },
+    { id: "ArtifactServices.App.Shared.Cache", version: "17.150.28901-buildid9382555", dependentPackageIdsToSkip: ["*"], dependentPackageIdsToIgnore: ["BuildXL.Cache.Hashing", "BuildXL.Cache.Interfaces", "BuildXL.Cache.Libraries", "BuildXL.library.forAzDev"] },
+    { id: "Drop.App.Core", version: "17.150.28901-buildid9382555", dependentPackageIdsToSkip: ["*"], dependentPackageIdsToIgnore: ["BuildXL.Cache.Hashing", "BuildXL.Cache.Interfaces", "BuildXL.Cache.Libraries", "BuildXL.library.forAzDev"] },
+    { id: "Drop.Client", version: "17.150.28901-buildid9382555", dependentPackageIdsToSkip: ["*"] },
+    { id: "Drop.RemotableClient", version: "17.150.28901-buildid9382555", dependentPackageIdsToSkip: ["*"] },
+    { id: "Drop.RemotableClient.Interfaces", version: "17.150.28901-buildid9382555", dependentPackageIdsToSkip: ["*"] },
+    { id: "ItemStore.Shared", version: "17.150.28901-buildid9382555", dependentPackageIdsToSkip: ["*"], dependentPackageIdsToIgnore: ["BuildXL.Cache.Hashing"] },
+    { id: "Microsoft.VisualStudio.Services.BlobStore.Client.Cache", version: "17.150.28901-buildid9382555", dependentPackageIdsToSkip: ["*"], dependentPackageIdsToIgnore: ["BuildXL.Cache.Hashing", "BuildXL.Cache.Interfaces", "BuildXL.Cache.Libraries", "BuildXL.library.forAzDev"] },
+    { id: "Microsoft.Windows.Debuggers.SymstoreInterop", version: "1.0.1" },
+    { id: "Symbol.App.Core", version: "17.150.28901-buildid9382555", dependentPackageIdsToSkip: ["*"], dependentPackageIdsToIgnore: ["BuildXL.Cache.Hashing", "BuildXL.Cache.Interfaces", "BuildXL.Cache.Libraries", "BuildXL.library.forAzDev"] },
+    { id: "Symbol.Client", version: "17.150.28901-buildid9382555", dependentPackageIdsToSkip: ["*"] },
+
+
+    // Internal pacakged version to avoid downloading from the web but the trusted stable internal feed:
+    { id: "NodeJs", version: "8.12.0-noTest" },
+    { id: "PowerShell.Core", version: "6.1.0" },
+
+    // Combined runtimes
+    { id: "Dotnet-Runtime", version: "5.0.2" },
+
+] : [
+
+    // Artifact packages and dependencies in OSS
+    { id: "Microsoft.VisualStudio.Services.Client", version: "16.148.0-preview", dependentPackageIdsToSkip: [ "Microsoft.Net.Http", "Microsoft.AspNet.WebApi.Client", "System.Security.Cryptography.OpenSsl", "System.Security.Principal.Windows" ] },
+
+];
+
+// This contains facade modules for the packages that are only availalbe internally
+export const resolver = {
+    kind: "SourceResolver",
+    modules: [
+        f`private/InternalSdk/BuildXL.DeviceMap/module.config.dsc`,
+        f`private/InternalSdk/CB.QTest/module.config.dsc`,
+        ...addIf(isMicrosoftInternal,
+            f`private/InternalSdk/PowerShell.Core/module.config.dsc`,
+            f`private/InternalSdk/NodeJs/module.config.dsc`,
+            f`private/InternalSdk/DotNet-Runtime/module.config.dsc`,
+            f`private/InternalSdk/Windows.Sdk/module.config.dsc`
+        ),
+
+        f`private/InternalSdk/Drop/module.config.dsc`,
+        f`private/InternalSdk/BuildXL.Tracing.AriaTenantToken/module.config.dsc`,
+    ]
+};