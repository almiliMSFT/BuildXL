// Copyright (c) Microsoft. All rights reserved.
// Licensed under the MIT license. See LICENSE file in the project root for full license information.

#include <IOKit/IOKitLib.h>
#include <IOKit/IODataQueueClient.h>
#include <IOKit/kext/KextManager.h>

#include <iomanip>
#include <vector>
#include <array>
#include <iterator>
#include <string>
#include <sstream>
#include <ncurses.h>

#import "args.hpp"
#import "ps.hpp"
#import "lambda.hpp"
#import "render.hpp"
#import "Common.h"
#import "KextSandbox.h"

using namespace std;

GEN_CONFIG_DEF(ALL_ARGS)

string renderClientId(pid_t clientId)
{
    stringstream str;
    str << ps(clientId, "ucomm=") << ":" << clientId;
    return str.str();
}

string renderPipId(pipid_t pipId)
{
    stringstream str;
    str << hex << uppercase << pipId;
    return str.str();
}

typedef struct {
    string client;
    PipInfo pip;
    ProcessInfo proc;
    string procInfo;
} Tuple;

#define to_getter(x) [](Tuple t) { return to_string(x); }
#define DIV(a, b) (((b) == 0) ? 0 : ((a) / (b)))
#define DIV2(a, b) (((b) == 0) ? 0.00 : ((a) / (1.0 * (b))))
#define PERCENT(a, b) DIV2(a * 100, a + b)

string renderDouble(double d, int precision = 2)
{
    stringstream str;
    str << fixed << setprecision(precision) << d;
    return str.str();
}

string renderCounterMicros(DurationCounter cnt)
{
    return renderDouble(DIV2(cnt.duration().micros(), cnt.count()));
}

string renderCounter(DurationCounter cnt)
{
    stringstream str;
    str << renderCounterMicros(cnt) << "us";
    return str.str();
}

static const uint BytesInAMegabyte = 1 << 20;

string renderBytesAsMebabytes(double bytes)
{
    stringstream str;
    str << renderDouble(bytes/BytesInAMegabyte) << " MB";
    return str.str();
}

string renderCountAndSize(CountAndSize cnt)
{
    stringstream str;
    str << to_string(cnt.count)
        << " (" << renderBytesAsMebabytes(cnt.size * cnt.count) << ")";
    return str.str();
}

string to_string(Counter cnt)         { return to_string(cnt.count()); }
string to_string(DurationCounter cnt) { return renderCounterMicros(cnt); }
string to_string(string str)          { return str; }

vector<vector<HeaderColumn<Tuple>>> getStackedHeaders(const Config &cfg)
{
    return vector<vector<HeaderColumn<Tuple>>>(
    {
        vector<HeaderColumn<Tuple>>(
        {
            {  15, "Client",  to_getter(t.client) },
        }),
        vector<HeaderColumn<Tuple>>(
        {
            {  18, "PipId",   to_getter(renderPipId(t.pip.pipId)) },
            {   7, "PipPID",  to_getter(t.pip.pid) },
            {   6, "#Proc",   to_getter(t.pip.treeSize) },
            {   6, "#Forks",  to_getter(t.pip.counters.numForks) },
            {   8, "#C+",     to_getter(t.pip.counters.numCacheHits) },
            {   8, "#C-",     to_getter(t.pip.counters.numCacheMisses) },
            {   8, "#C",      to_getter(t.pip.cacheSize) },
            {   4, "C%",      to_getter((int)floor(PERCENT(t.pip.counters.numCacheHits.count(), t.pip.counters.numCacheMisses.count()))) },
            {   8, "avg(FP)", to_getter(t.pip.counters.findTrackedProcess) },
            {   8, "avg(SP)", to_getter(t.pip.counters.setLastLookedUpPath) },
            {   8, "avg(PC)", to_getter(t.pip.counters.checkPolicy) },
            {   8, "avg(CL)", to_getter(t.pip.counters.cacheLookup) },
            {   8, "avg(GC)", to_getter(t.pip.counters.getClientInfo) },
            {   8, "avg(RF)", to_getter(t.pip.counters.reportFileAccess) },
            {   8, "avg(AH)", to_getter(t.pip.counters.accessHandler) }
        }),
        vector<HeaderColumn<Tuple>>(
        {
            {   7, "PID",                  to_getter(t.proc.pid) },
            {   0, "(" + cfg.ps_fmt + ")", to_getter(t.procInfo) }
        }),
    });
}

static vector<PipInfo> GetPips(const IntrospectResponse *response)
{
    return vector<PipInfo>(response->pips, response->pips + response->numReportedPips);
}

static vector<ProcessInfo> GetPipChildren(const PipInfo &pip)
{
    auto vec = vector<ProcessInfo>(pip.children, pip.children + pip.numReportedChildren);
    // make sure the root process goes first
    sort(vec.begin(), vec.end(), [&pip](ProcessInfo p1, ProcessInfo p2)
         {
             if (p1.pid == pip.pid) return true;  // p1 must go before p2
             if (p2.pid == pip.pid) return false; // p2 must go before p1
             return p1.pid < p2.pid;              // don't care, so sort by pid number
         });
    return vec;
}

static void clrscr()
{
    cout << "\033[2J\033[1;1H";
}

static bool g_interrupted = false;

void signalHandler(int signum)
{
    if (signum == SIGINT)
    {
        cerr << endl << "SIGINT detected, quitting..." << endl;
        g_interrupted = true;
    }
}

void renderProcesses(const Config *cfg, const Renderer<Tuple> *renderer, const IntrospectResponse *response, stringstream *output)
{
    // group by clients
    function<pid_t(PipInfo)> select_clientId = [](PipInfo p) { return p.clientPid; };
    vector<PipInfo> pips = GetPips(response);
    map<pid_t, vector<PipInfo>> client2proc = group_by(&pips, select_clientId);
    
    // render processes
    bool newClient, newPip;
    for (auto iClient = client2proc.begin(); iClient != client2proc.end(); ++iClient)
    {
        newClient = true;
        string clientName = renderClientId(iClient->first);
        auto pips = iClient->second;
        for (auto iPip = pips.begin(); iPip != pips.end(); ++iPip)
        {
            newPip = true;
            auto procs = GetPipChildren(*iPip);
            for (auto iProc = procs.begin(); iProc != procs.end(); ++iProc)
            {
                string procInfo = ps(iProc->pid, cfg->ps_fmt);
                if (procInfo.size() == 0 && iProc != procs.begin()) continue;
                int fromHeaderIndex = newClient ? 0 : newPip ? 1 : 2;
                *output << renderer->RenderTuple(fromHeaderIndex, {clientName, *iPip, *iProc, procInfo}) << endl;
                newClient = newPip = false;
            }
        }
    }
}

void printValidPsKeywords()
{
    cout << "Valid keywords: ";
    bool first = true;
    for (auto it = ps_keywords.begin(); it != ps_keywords.end(); ++it)
    {
        if (!first) cout << ", ";
        cout << *it;
        first = false;
    }
    cout << "." << endl;
}

bool sanitizePsFormat(Config *cfg)
{
    const string delimiter = ",";
    stringstream result;
    string str = cfg->ps_fmt;
    size_t pos;
    do
    {
        pos = str.find(delimiter);

        string token;
        if (pos == string::npos)
        {
            token = str;
        }
        else
        {
            token = str.substr(0, pos);
            str.erase(0, pos + delimiter.length());
        }

        if (ps_keywords.find(token) == ps_keywords.end())
        {
            cout << "Invalid PS keyword: '" << token << "'." << endl;
            printValidPsKeywords();
            return false;
        }

        if (result.tellp() > 0)
            result << ",";
        result << token << "=";
    } while (pos != string::npos);

    cfg->ps_fmt = result.str();
    return true;
}

int main(int argc, const char * argv[])
{
    signal(SIGINT, signalHandler);
    SetLogger(nullptr);
    
    ConfigureArgs();

    Config cfg;
    if (!cfg.parse(argc, argv))
    {
        printf("\nUsage:\n\n");
        cfg.printUsage();
        exit(1);
    }
    
    if (cfg.help)
    {
        cfg.printUsage();
        exit(0);
    }
    
    if (!sanitizePsFormat(&cfg))
    {
        exit(1);
    }

    KextConnectionInfo info;
    InitializeKextConnection(&info, sizeof(info));
    
    if (info.error != 0)
    {
        error("Failed to connect to kernel extension.  Error code: %d", info.error);
        return info.error;
    }

    bool isDebug = false;
    if (!CheckForDebugMode(&isDebug, info))
    {
        error("%s", "Could not query kext for configuration mode.");
        return 1;
    }
    
    char version[10];
    KextVersionString(version, 10);
    
    auto stackedHeaders = getStackedHeaders(cfg);
    Renderer<Tuple> renderer(cfg.col_sep, &stackedHeaders, cfg.stacked);

    int loopCount = 0;
    int exitCode = 0;
    do
    {
        if (loopCount++ > 0)
        {
            sleep(cfg.delay);
        }
        
        if (g_interrupted)
        {
            break;
        }

        stringstream output;
        
        // render information about interactive mode
        if (cfg.interactive)
        {
            output << "Every " << cfg.delay << "s: ";
            for (int i = 0; i < argc; i++)
                output << argv[i] << " ";
            output << "(" << loopCount << ")" << endl;
        }

        IntrospectResponse response;
        if (!IntrospectKernelExtension(info, &response))
        {
            error("%s", "Failed to introspect sandbox kernel extension");
            exitCode = 1;
            break;
        }

        // render header
        if (!cfg.no_header)
        {
            const KextConfig *kextCfg = &response.kextConfig;
            const ResourceThresholds *thresholds = &kextCfg->resourceThresholds;
            const ResourceCounters *counters = &response.counters.resourceCounters;

            time_t rawtime;
            time(&rawtime);
            struct tm * timeinfo = localtime(&rawtime);
            char timeStr[80];
            strftime (timeStr, 80, "%Y-%m-%d %H:%M:%S", timeinfo);

            output << "[" << timeStr << "]"
                   << " Connected to sandbox version " << version
                   << " running in " << (isDebug ? "DEBUG" : "RELEASE") << " configuration"
                   << endl
                   << endl;
            output << "Config     :: "
                   << "Catalina Data Partition filtering: " << (kextCfg->enableCatalinaDataPartitionFiltering ? "YES" : "NO")
                   << ", Report Queue Size: " << kextCfg->reportQueueSizeMB << " MB"
                   << endl;
            output << "Thresholds :: "
                   << "Min Available RAM: " << thresholds->minAvailableRamMB << " MB"
                   << ", CPU usage: [" << thresholds->GetCpuUsageForWakeup().value << "..." << thresholds->cpuUsageBlock.value << "]%"
                   << endl;
            output << "Counters   :: "
                   << "Avg(FindProcess/SetLastPath/PolicyCheck/CacheLookup/GetClient/ReportFileAccess/AccessHandler): "
                   << renderCounter(response.counters.findTrackedProcess) << " / "
                   << renderCounter(response.counters.setLastLookedUpPath) << " / "
                   << renderCounter(response.counters.checkPolicy) << " / "
                   << renderCounter(response.counters.cacheLookup) << " / "
                   << renderCounter(response.counters.getClientInfo) << " / "
                   << renderCounter(response.counters.reportFileAccess) << " / "
                   << renderCounter(response.counters.accessHandler)
                   << endl;
            output << "Reports    :: "
                   << "#Queued: " << to_string(response.counters.reportCounters.numQueued)
                   << ", Total: " << to_string(response.counters.reportCounters.totalNumSent)
                   << ", #HardLink retries: " << to_string(response.counters.numHardLinkRetries)
                   << ", #CoalescedReports: " << to_string(response.counters.reportCounters.numCoalescedReports)
                   << " (" << renderDouble(PERCENT(response.counters.reportCounters.numCoalescedReports.count(), response.counters.reportCounters.totalNumSent.count())) << "%)"
                   << endl;
            output << "Memory     :: "
<<<<<<< HEAD
                   << "FastTrieNodes: " << renderCountAndSize(response.counters.fastNodes)
                   << ", LightTrieNodes: " << renderCountAndSize(response.counters.lightNodes)
                   << ", CacheRecords: " << renderCountAndSize(response.counters.cacheRecords)
                   << ", FreeListNodes: " << to_string(response.counters.reportCounters.freeListNodeCount)
                   << " (" << renderDouble(response.counters.reportCounters.freeListSizeMB) << " MB)"
                   << ", IONew allocations: " << renderBytesAsMebabytes(response.counters.totalAllocatedBytes)
=======
                   << "FastTrieNodes: " << renderCountAndSize(response.memory.fastNodes)
                   << ", LightTrieNodes: " << renderCountAndSize(response.memory.lightNodes)
                   << ", CacheRecords: " << renderCountAndSize(response.memory.cacheRecords)
                   << ", FreeListNodes: " << to_string(response.counters.reportCounters.freeListNodeCount)
                   << " (" << renderDouble(response.counters.reportCounters.freeListSizeMB) << " MB)"
                   << ", IONew allocations: " << renderBytesAsMebabytes(response.memory.totalAllocatedBytes)
>>>>>>> 7c737e39
                   << endl;
            output << "Processes  :: #Client: " << response.numAttachedClients
                   << ", #Pips: " << response.numReportedPips
                   << ", Available RAM: " << counters->availableRamMB << " MB"
                   << ", CPU usage: " << renderDouble(counters->cpuUsage.value / 100.0) << "%"
                   << ", #Processes [active: " << to_string(counters->numTrackedProcesses)
                   << ", blocked: " << to_string(counters->numBlockedProcesses) << "]"
                   << endl
                   << endl;
            output << renderer.RenderHeader() << endl;
        }

        // render processes
        renderProcesses(&cfg, &renderer, &response, &output);

        // print to stdout
        if (cfg.interactive)
            clrscr();
        cout << output.str();

    } while (cfg.interactive && !g_interrupted);

    DeinitializeKextConnection(info);

    return exitCode;
}<|MERGE_RESOLUTION|>--- conflicted
+++ resolved
@@ -363,21 +363,12 @@
                    << " (" << renderDouble(PERCENT(response.counters.reportCounters.numCoalescedReports.count(), response.counters.reportCounters.totalNumSent.count())) << "%)"
                    << endl;
             output << "Memory     :: "
-<<<<<<< HEAD
-                   << "FastTrieNodes: " << renderCountAndSize(response.counters.fastNodes)
-                   << ", LightTrieNodes: " << renderCountAndSize(response.counters.lightNodes)
-                   << ", CacheRecords: " << renderCountAndSize(response.counters.cacheRecords)
-                   << ", FreeListNodes: " << to_string(response.counters.reportCounters.freeListNodeCount)
-                   << " (" << renderDouble(response.counters.reportCounters.freeListSizeMB) << " MB)"
-                   << ", IONew allocations: " << renderBytesAsMebabytes(response.counters.totalAllocatedBytes)
-=======
                    << "FastTrieNodes: " << renderCountAndSize(response.memory.fastNodes)
                    << ", LightTrieNodes: " << renderCountAndSize(response.memory.lightNodes)
                    << ", CacheRecords: " << renderCountAndSize(response.memory.cacheRecords)
                    << ", FreeListNodes: " << to_string(response.counters.reportCounters.freeListNodeCount)
                    << " (" << renderDouble(response.counters.reportCounters.freeListSizeMB) << " MB)"
                    << ", IONew allocations: " << renderBytesAsMebabytes(response.memory.totalAllocatedBytes)
->>>>>>> 7c737e39
                    << endl;
             output << "Processes  :: #Client: " << response.numAttachedClients
                    << ", #Pips: " << response.numReportedPips
