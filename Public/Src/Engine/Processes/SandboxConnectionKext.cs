--- conflicted
+++ resolved
@@ -1,313 +1,309 @@
-// Copyright (c) Microsoft. All rights reserved.
-// Licensed under the MIT license. See LICENSE file in the project root for full license information.
-
-using System;
-using System.Collections.Concurrent;
-using System.Diagnostics.ContractsLight;
-using System.IO;
-using System.Reflection;
-using System.Runtime.InteropServices;
-using System.Text;
-using System.Threading;
-using BuildXL.Interop.MacOS;
-using BuildXL.Native.Processes;
-using BuildXL.Utilities;
-
-namespace BuildXL.Processes
-{
-    /// <summary>
-    /// A class that manages the connection to the macOS kernel extension and provides utilities to communicate with the sandbox kernel extension
-    /// </summary>
-    public sealed class SandboxConnectionKext : ISandboxConnection
-    {
-        /// <summary>
-        /// Configuration for <see cref="SandboxConnectionKext"/>.
-        /// </summary>
-        public sealed class Config
-        {
-            /// <summary>
-            /// Whether to measure user/system CPU times of sandboxed processes.
-            /// </summary>
-            public bool MeasureCpuTimes;
-
-            /// <summary>
-            /// Configuration for the kernel extension.
-            /// </summary>
-            public Sandbox.KextConfig? KextConfig;
-
-            /// <summary>
-            /// Callback to invoke in the case of an irrecoverable kernel extension error.
-            /// </summary>
-            public Sandbox.ManagedFailureCallback FailureCallback;
-        }
-
-        /// <inheritdoc />
-        public bool MeasureCpuTimes { get; }
-
-        /// <inheritdoc />
-        public ulong MinReportQueueEnqueueTime => Volatile.Read(ref m_reportQueueLastEnqueueTime);
-
-        /// <inheritdoc />
-        public bool IsInTestMode { get; }
-
-        private const string KextInstallHelperFormat =
-@"
-
-Use the the following command to load/reload the sandbox kernel extension and fix this issue:
-
-----> sudo /bin/bash '{0}/bxl.sh' --load-kext <----
-
-";
-
-        private static readonly string s_buildXLBin = Path.GetDirectoryName(Assembly.GetExecutingAssembly().GetLocation());
-
-        private string KextInstallHelper { get; } = string.Format(KextInstallHelperFormat, s_buildXLBin);
-
-        /// <summary>
-        /// Until some automation for kernel extension building and deployment is in place, this number has to be kept in sync with the 'CFBundleVersion'
-        /// inside the Info.plist file of the kernel extension code base. BuildXL will not work if a version mismatch is detected!
-        /// </summary>
-<<<<<<< HEAD
-        public const string RequiredKextVersionNumber = "2.7.0";
-=======
-        public const string RequiredKextVersionNumber = "2.8.0";
->>>>>>> 7c737e39
-
-        /// <summary>
-        /// See TN2420 (https://developer.apple.com/library/archive/technotes/tn2420/_index.html) on how versioning numbers are formatted in the Apple ecosystem
-        /// </summary>
-        private const int MaxVersionNumberLength = 17;
-
-        private readonly ConcurrentDictionary<long, SandboxedProcessMac> m_pipProcesses = new ConcurrentDictionary<long, SandboxedProcessMac>();
-
-        private Sandbox.KextConnectionInfo m_kextConnectionInfo;
-        private readonly Sandbox.KextSharedMemoryInfo m_sharedMemoryInfo;
-        private readonly Sandbox.ManagedFailureCallback m_failureCallback;
-        private readonly Thread m_workerThread;
-
-        /// <summary>
-        /// Enqueue time of the last received report (or 0 if no reports have been received)
-        /// </summary>
-        private ulong m_reportQueueLastEnqueueTime;
-
-        /// <summary>
-        /// The time (in ticks) when the last report was received.
-        /// </summary>
-        private long m_lastReportReceivedTimestampTicks = DateTime.UtcNow.Ticks;
-
-        private long LastReportReceivedTimestampTicks => Volatile.Read(ref m_lastReportReceivedTimestampTicks);
-
-        /// <inheritdoc />
-        public TimeSpan CurrentDrought => DateTime.UtcNow.Subtract(new DateTime(ticks: LastReportReceivedTimestampTicks));
-
-        /// <summary>
-        /// Initializes the sandbox kernel extension connection manager, setting up the kernel extension connection and workers that drain the
-        /// kernel event queue and report file accesses
-        /// </summary>
-        public SandboxConnectionKext(Config config = null, bool skipDisposingForTests = false)
-        {
-            m_reportQueueLastEnqueueTime = 0;
-            m_kextConnectionInfo = new Sandbox.KextConnectionInfo() { Error = Sandbox.SandboxSuccess };
-            m_sharedMemoryInfo = new Sandbox.KextSharedMemoryInfo() { Error = Sandbox.SandboxSuccess };
-
-            MeasureCpuTimes = config.MeasureCpuTimes;
-            IsInTestMode = skipDisposingForTests;
-
-            // initialize kext connection
-            Sandbox.InitializeKextConnection(ref m_kextConnectionInfo);
-            if (m_kextConnectionInfo.Error != Sandbox.SandboxSuccess)
-            {
-                throw new BuildXLException($@"Unable to connect to sandbox kernel extension (Code: {m_kextConnectionInfo.Error}) - make sure it is loaded and retry! {KextInstallHelper}");
-            }
-
-            // check and set if the sandbox is running in debug configuration
-            bool isDebug = false;
-            Sandbox.CheckForDebugMode(ref isDebug, m_kextConnectionInfo);
-            ProcessUtilities.SetNativeConfiguration(isDebug);
-
-#if DEBUG
-            if (!ProcessUtilities.IsNativeInDebugConfiguration())
-#else
-            if (ProcessUtilities.IsNativeInDebugConfiguration())
-#endif
-            {
-                throw new BuildXLException($"Sandbox kernel extension build flavor mismatch - the extension must match the engine build flavor, Debug != Release. {KextInstallHelper}");
-            }
-
-            // check if the sandbox version matches
-            var stringBufferLength = MaxVersionNumberLength + 1;
-            var version = new StringBuilder(stringBufferLength);
-            Sandbox.KextVersionString(version, stringBufferLength);
-
-            if (!RequiredKextVersionNumber.Equals(version.ToString().TrimEnd('\0')))
-            {
-                throw new BuildXLException($"Sandbox kernel extension version mismatch, the loaded kernel extension version '{version}' does not match the required version '{RequiredKextVersionNumber}'. {KextInstallHelper}");
-            }
-
-            if (config?.KextConfig != null)
-            {
-                if (!Sandbox.Configure(config.KextConfig.Value, m_kextConnectionInfo))
-                {
-                    throw new BuildXLException($"Unable to configure sandbox kernel extension");
-                }
-            }
-
-            m_failureCallback = config?.FailureCallback;
-
-            // Initialize the shared memory region
-            Sandbox.InitializeKextSharedMemory(m_kextConnectionInfo, ref m_sharedMemoryInfo);
-            if (m_sharedMemoryInfo.Error != Sandbox.SandboxSuccess)
-            {
-                throw new BuildXLException($"Unable to allocate shared memory region for worker (Code:{m_sharedMemoryInfo.Error})");
-            }
-
-            if (!SetFailureNotificationHandler())
-            {
-                throw new BuildXLException($"Unable to set sandbox kernel extension failure notification callback handler");
-            }
-
-            m_workerThread = new Thread(() => StartReceivingAccessReports(m_sharedMemoryInfo.Address, m_sharedMemoryInfo.Port));
-            m_workerThread.IsBackground = true;
-            m_workerThread.Priority = ThreadPriority.Highest;
-            m_workerThread.Start();
-
-            unsafe bool SetFailureNotificationHandler()
-            {
-                return Sandbox.SetFailureNotificationHandler(KextFailureCallback, m_kextConnectionInfo);
-
-                void KextFailureCallback(void* refCon, int status)
-                {
-                    m_failureCallback?.Invoke(status, $"Unrecoverable kernel extension failure happened - try reloading the kernel extension or restart your system. {KextInstallHelper}");
-                }
-            }
-        }
-
-        /// <summary>
-        /// Disposes the sandbox kernel extension connection and release the resources in the interop layer, when running tests this can be skipped
-        /// </summary>
-        public void Dispose()
-        {
-            if (!IsInTestMode)
-            {
-                ReleaseResources();
-            }
-        }
-
-        /// <summary>
-        /// Releases all resources and cleans up the interop instance too
-        /// </summary>
-        public void ReleaseResources()
-        {
-            Sandbox.DeinitializeKextSharedMemory(m_sharedMemoryInfo, m_kextConnectionInfo);
-
-            m_workerThread.Join();
-
-            Sandbox.DeinitializeKextConnection(m_kextConnectionInfo);
-        }
-
-        /// <summary>
-        /// Starts listening for reports from the kernel extension on a dedicated thread
-        /// </summary>
-        private void StartReceivingAccessReports(ulong address, uint port)
-        {
-            Sandbox.AccessReportCallback callback = (Sandbox.AccessReport report, int code) =>
-            {
-                if (code != Sandbox.ReportQueueSuccessCode)
-                {
-                    var message = "Kernel extension report queue failed with error: " + code;
-                    throw new BuildXLException(message, ExceptionRootCause.MissingRuntimeDependency);
-                }
-
-                // Update last received timestamp
-                Volatile.Write(ref m_lastReportReceivedTimestampTicks, DateTime.UtcNow.Ticks);
-
-                // Remember the latest enqueue time
-                Volatile.Write(ref m_reportQueueLastEnqueueTime, report.Statistics.EnqueueTime);
-
-                // The only way it can happen that no process is found for 'report.PipId' is when that pip is
-                // explicitly terminated (e.g., because it timed out or Ctrl-c was pressed)
-                if (m_pipProcesses.TryGetValue(report.PipId, out var process))
-                {
-                    // if the process is found, its ProcessId must match the RootPid of the report.
-                    if (process.ProcessId != report.RootPid)
-                    {
-                        m_failureCallback?.Invoke(-1, $"Unexpected PID for Pip {report.PipId:X}: Expected {process.ProcessId}, Reported {report.RootPid}");
-                    }
-                    else
-                    {
-                        process.PostAccessReport(report);
-                    }
-                }
-            };
-
-            Sandbox.ListenForFileAccessReports(callback, Marshal.SizeOf<Sandbox.AccessReport>(), address, port);
-        }
-
-        /// <inheritdoc />
-        public bool NotifyUsage(uint cpuUsage, uint availableRamMB)
-        {
-            return Sandbox.UpdateCurrentResourceUsage(cpuUsage, availableRamMB, m_kextConnectionInfo);
-        }
-
-        /// <inheritdoc />
-        public bool NotifyPipStarted(FileAccessManifest fam, SandboxedProcessMac process)
-        {
-            Contract.Requires(process.Started);
-            Contract.Requires(fam.PipId != 0);
-
-            if (!m_pipProcesses.TryAdd(fam.PipId, process))
-            {
-                throw new BuildXLException($"Process with PidId {fam.PipId} already exists");
-            }
-
-            var setup = new FileAccessSetup()
-            {
-                DllNameX64 = string.Empty,
-                DllNameX86 = string.Empty,
-                ReportPath = process.ExecutableAbsolutePath, // piggybacking on ReportPath to pass full executable path
-            };
-
-            using (var wrapper = Pools.MemoryStreamPool.GetInstance())
-            {
-                var debugFlags = true;
-                ArraySegment<byte> manifestBytes = fam.GetPayloadBytes(
-                    setup,
-                    wrapper.Instance,
-                    timeoutMins: 10, // don't care because on Mac we don't kill the process from the Kext once it times out
-                    debugFlagsMatch: ref debugFlags);
-
-                Contract.Assert(manifestBytes.Offset == 0);
-
-                var result = Sandbox.SendPipStarted(
-                    processId: process.ProcessId,
-                    pipId: fam.PipId,
-                    famBytes: manifestBytes.Array,
-                    famBytesLength: manifestBytes.Count,
-                    type: Sandbox.ConnectionType.Kext,
-                    info: ref m_kextConnectionInfo);
-
-                return result;
-            }
-        }
-
-        /// <inheritdoc />
-        public void NotifyPipProcessTerminated(long pipId, int processId)
-        {
-            Sandbox.SendPipProcessTerminated(pipId, processId, type: Sandbox.ConnectionType.Kext, info: ref m_kextConnectionInfo);
-        }
-
-        /// <inheritdoc />
-        public bool NotifyProcessFinished(long pipId, SandboxedProcessMac process)
-        {
-            if (m_pipProcesses.TryRemove(pipId, out var proc))
-            {
-                Contract.Assert(process == proc);
-                return true;
-            }
-            else
-            {
-                return false;
-            }
-        }
-    }
-}
+// Copyright (c) Microsoft. All rights reserved.
+// Licensed under the MIT license. See LICENSE file in the project root for full license information.
+
+using System;
+using System.Collections.Concurrent;
+using System.Diagnostics.ContractsLight;
+using System.IO;
+using System.Reflection;
+using System.Runtime.InteropServices;
+using System.Text;
+using System.Threading;
+using BuildXL.Interop.MacOS;
+using BuildXL.Native.Processes;
+using BuildXL.Utilities;
+
+namespace BuildXL.Processes
+{
+    /// <summary>
+    /// A class that manages the connection to the macOS kernel extension and provides utilities to communicate with the sandbox kernel extension
+    /// </summary>
+    public sealed class SandboxConnectionKext : ISandboxConnection
+    {
+        /// <summary>
+        /// Configuration for <see cref="SandboxConnectionKext"/>.
+        /// </summary>
+        public sealed class Config
+        {
+            /// <summary>
+            /// Whether to measure user/system CPU times of sandboxed processes.
+            /// </summary>
+            public bool MeasureCpuTimes;
+
+            /// <summary>
+            /// Configuration for the kernel extension.
+            /// </summary>
+            public Sandbox.KextConfig? KextConfig;
+
+            /// <summary>
+            /// Callback to invoke in the case of an irrecoverable kernel extension error.
+            /// </summary>
+            public Sandbox.ManagedFailureCallback FailureCallback;
+        }
+
+        /// <inheritdoc />
+        public bool MeasureCpuTimes { get; }
+
+        /// <inheritdoc />
+        public ulong MinReportQueueEnqueueTime => Volatile.Read(ref m_reportQueueLastEnqueueTime);
+
+        /// <inheritdoc />
+        public bool IsInTestMode { get; }
+
+        private const string KextInstallHelperFormat =
+@"
+
+Use the the following command to load/reload the sandbox kernel extension and fix this issue:
+
+----> sudo /bin/bash '{0}/bxl.sh' --load-kext <----
+
+";
+
+        private static readonly string s_buildXLBin = Path.GetDirectoryName(Assembly.GetExecutingAssembly().GetLocation());
+
+        private string KextInstallHelper { get; } = string.Format(KextInstallHelperFormat, s_buildXLBin);
+
+        /// <summary>
+        /// Until some automation for kernel extension building and deployment is in place, this number has to be kept in sync with the 'CFBundleVersion'
+        /// inside the Info.plist file of the kernel extension code base. BuildXL will not work if a version mismatch is detected!
+        /// </summary>
+        public const string RequiredKextVersionNumber = "2.8.0";
+
+        /// <summary>
+        /// See TN2420 (https://developer.apple.com/library/archive/technotes/tn2420/_index.html) on how versioning numbers are formatted in the Apple ecosystem
+        /// </summary>
+        private const int MaxVersionNumberLength = 17;
+
+        private readonly ConcurrentDictionary<long, SandboxedProcessMac> m_pipProcesses = new ConcurrentDictionary<long, SandboxedProcessMac>();
+
+        private Sandbox.KextConnectionInfo m_kextConnectionInfo;
+        private readonly Sandbox.KextSharedMemoryInfo m_sharedMemoryInfo;
+        private readonly Sandbox.ManagedFailureCallback m_failureCallback;
+        private readonly Thread m_workerThread;
+
+        /// <summary>
+        /// Enqueue time of the last received report (or 0 if no reports have been received)
+        /// </summary>
+        private ulong m_reportQueueLastEnqueueTime;
+
+        /// <summary>
+        /// The time (in ticks) when the last report was received.
+        /// </summary>
+        private long m_lastReportReceivedTimestampTicks = DateTime.UtcNow.Ticks;
+
+        private long LastReportReceivedTimestampTicks => Volatile.Read(ref m_lastReportReceivedTimestampTicks);
+
+        /// <inheritdoc />
+        public TimeSpan CurrentDrought => DateTime.UtcNow.Subtract(new DateTime(ticks: LastReportReceivedTimestampTicks));
+
+        /// <summary>
+        /// Initializes the sandbox kernel extension connection manager, setting up the kernel extension connection and workers that drain the
+        /// kernel event queue and report file accesses
+        /// </summary>
+        public SandboxConnectionKext(Config config = null, bool skipDisposingForTests = false)
+        {
+            m_reportQueueLastEnqueueTime = 0;
+            m_kextConnectionInfo = new Sandbox.KextConnectionInfo() { Error = Sandbox.SandboxSuccess };
+            m_sharedMemoryInfo = new Sandbox.KextSharedMemoryInfo() { Error = Sandbox.SandboxSuccess };
+
+            MeasureCpuTimes = config.MeasureCpuTimes;
+            IsInTestMode = skipDisposingForTests;
+
+            // initialize kext connection
+            Sandbox.InitializeKextConnection(ref m_kextConnectionInfo);
+            if (m_kextConnectionInfo.Error != Sandbox.SandboxSuccess)
+            {
+                throw new BuildXLException($@"Unable to connect to sandbox kernel extension (Code: {m_kextConnectionInfo.Error}) - make sure it is loaded and retry! {KextInstallHelper}");
+            }
+
+            // check and set if the sandbox is running in debug configuration
+            bool isDebug = false;
+            Sandbox.CheckForDebugMode(ref isDebug, m_kextConnectionInfo);
+            ProcessUtilities.SetNativeConfiguration(isDebug);
+
+#if DEBUG
+            if (!ProcessUtilities.IsNativeInDebugConfiguration())
+#else
+            if (ProcessUtilities.IsNativeInDebugConfiguration())
+#endif
+            {
+                throw new BuildXLException($"Sandbox kernel extension build flavor mismatch - the extension must match the engine build flavor, Debug != Release. {KextInstallHelper}");
+            }
+
+            // check if the sandbox version matches
+            var stringBufferLength = MaxVersionNumberLength + 1;
+            var version = new StringBuilder(stringBufferLength);
+            Sandbox.KextVersionString(version, stringBufferLength);
+
+            if (!RequiredKextVersionNumber.Equals(version.ToString().TrimEnd('\0')))
+            {
+                throw new BuildXLException($"Sandbox kernel extension version mismatch, the loaded kernel extension version '{version}' does not match the required version '{RequiredKextVersionNumber}'. {KextInstallHelper}");
+            }
+
+            if (config?.KextConfig != null)
+            {
+                if (!Sandbox.Configure(config.KextConfig.Value, m_kextConnectionInfo))
+                {
+                    throw new BuildXLException($"Unable to configure sandbox kernel extension");
+                }
+            }
+
+            m_failureCallback = config?.FailureCallback;
+
+            // Initialize the shared memory region
+            Sandbox.InitializeKextSharedMemory(m_kextConnectionInfo, ref m_sharedMemoryInfo);
+            if (m_sharedMemoryInfo.Error != Sandbox.SandboxSuccess)
+            {
+                throw new BuildXLException($"Unable to allocate shared memory region for worker (Code:{m_sharedMemoryInfo.Error})");
+            }
+
+            if (!SetFailureNotificationHandler())
+            {
+                throw new BuildXLException($"Unable to set sandbox kernel extension failure notification callback handler");
+            }
+
+            m_workerThread = new Thread(() => StartReceivingAccessReports(m_sharedMemoryInfo.Address, m_sharedMemoryInfo.Port));
+            m_workerThread.IsBackground = true;
+            m_workerThread.Priority = ThreadPriority.Highest;
+            m_workerThread.Start();
+
+            unsafe bool SetFailureNotificationHandler()
+            {
+                return Sandbox.SetFailureNotificationHandler(KextFailureCallback, m_kextConnectionInfo);
+
+                void KextFailureCallback(void* refCon, int status)
+                {
+                    m_failureCallback?.Invoke(status, $"Unrecoverable kernel extension failure happened - try reloading the kernel extension or restart your system. {KextInstallHelper}");
+                }
+            }
+        }
+
+        /// <summary>
+        /// Disposes the sandbox kernel extension connection and release the resources in the interop layer, when running tests this can be skipped
+        /// </summary>
+        public void Dispose()
+        {
+            if (!IsInTestMode)
+            {
+                ReleaseResources();
+            }
+        }
+
+        /// <summary>
+        /// Releases all resources and cleans up the interop instance too
+        /// </summary>
+        public void ReleaseResources()
+        {
+            Sandbox.DeinitializeKextSharedMemory(m_sharedMemoryInfo, m_kextConnectionInfo);
+
+            m_workerThread.Join();
+
+            Sandbox.DeinitializeKextConnection(m_kextConnectionInfo);
+        }
+
+        /// <summary>
+        /// Starts listening for reports from the kernel extension on a dedicated thread
+        /// </summary>
+        private void StartReceivingAccessReports(ulong address, uint port)
+        {
+            Sandbox.AccessReportCallback callback = (Sandbox.AccessReport report, int code) =>
+            {
+                if (code != Sandbox.ReportQueueSuccessCode)
+                {
+                    var message = "Kernel extension report queue failed with error: " + code;
+                    throw new BuildXLException(message, ExceptionRootCause.MissingRuntimeDependency);
+                }
+
+                // Update last received timestamp
+                Volatile.Write(ref m_lastReportReceivedTimestampTicks, DateTime.UtcNow.Ticks);
+
+                // Remember the latest enqueue time
+                Volatile.Write(ref m_reportQueueLastEnqueueTime, report.Statistics.EnqueueTime);
+
+                // The only way it can happen that no process is found for 'report.PipId' is when that pip is
+                // explicitly terminated (e.g., because it timed out or Ctrl-c was pressed)
+                if (m_pipProcesses.TryGetValue(report.PipId, out var process))
+                {
+                    // if the process is found, its ProcessId must match the RootPid of the report.
+                    if (process.ProcessId != report.RootPid)
+                    {
+                        m_failureCallback?.Invoke(-1, $"Unexpected PID for Pip {report.PipId:X}: Expected {process.ProcessId}, Reported {report.RootPid}");
+                    }
+                    else
+                    {
+                        process.PostAccessReport(report);
+                    }
+                }
+            };
+
+            Sandbox.ListenForFileAccessReports(callback, Marshal.SizeOf<Sandbox.AccessReport>(), address, port);
+        }
+
+        /// <inheritdoc />
+        public bool NotifyUsage(uint cpuUsage, uint availableRamMB)
+        {
+            return Sandbox.UpdateCurrentResourceUsage(cpuUsage, availableRamMB, m_kextConnectionInfo);
+        }
+
+        /// <inheritdoc />
+        public bool NotifyPipStarted(FileAccessManifest fam, SandboxedProcessMac process)
+        {
+            Contract.Requires(process.Started);
+            Contract.Requires(fam.PipId != 0);
+
+            if (!m_pipProcesses.TryAdd(fam.PipId, process))
+            {
+                throw new BuildXLException($"Process with PidId {fam.PipId} already exists");
+            }
+
+            var setup = new FileAccessSetup()
+            {
+                DllNameX64 = string.Empty,
+                DllNameX86 = string.Empty,
+                ReportPath = process.ExecutableAbsolutePath, // piggybacking on ReportPath to pass full executable path
+            };
+
+            using (var wrapper = Pools.MemoryStreamPool.GetInstance())
+            {
+                var debugFlags = true;
+                ArraySegment<byte> manifestBytes = fam.GetPayloadBytes(
+                    setup,
+                    wrapper.Instance,
+                    timeoutMins: 10, // don't care because on Mac we don't kill the process from the Kext once it times out
+                    debugFlagsMatch: ref debugFlags);
+
+                Contract.Assert(manifestBytes.Offset == 0);
+
+                var result = Sandbox.SendPipStarted(
+                    processId: process.ProcessId,
+                    pipId: fam.PipId,
+                    famBytes: manifestBytes.Array,
+                    famBytesLength: manifestBytes.Count,
+                    type: Sandbox.ConnectionType.Kext,
+                    info: ref m_kextConnectionInfo);
+
+                return result;
+            }
+        }
+
+        /// <inheritdoc />
+        public void NotifyPipProcessTerminated(long pipId, int processId)
+        {
+            Sandbox.SendPipProcessTerminated(pipId, processId, type: Sandbox.ConnectionType.Kext, info: ref m_kextConnectionInfo);
+        }
+
+        /// <inheritdoc />
+        public bool NotifyProcessFinished(long pipId, SandboxedProcessMac process)
+        {
+            if (m_pipProcesses.TryRemove(pipId, out var proc))
+            {
+                Contract.Assert(process == proc);
+                return true;
+            }
+            else
+            {
+                return false;
+            }
+        }
+    }
+}