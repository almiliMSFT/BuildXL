// Copyright (c) Microsoft. All rights reserved.
// Licensed under the MIT license. See LICENSE file in the project root for full license information.

using System;
using System.Threading;
using System.Threading.Tasks;
using CLAP;

namespace BuildXL.Cache.ContentStore.App
{
    /// <summary>
    ///     Entry point of the application.
    /// </summary>
    public static class Program
    {
        private static int Main(string[] args)
        {
            var cancellationTokenSource = new CancellationTokenSource();
            var runAppTask = Task.Run(() => RunApp(args, cancellationTokenSource.Token));

            // handle Ctrl+C (i.e., SIGINT) by requesting cancellation from the app
            Console.CancelKeyPress += (sender, eventArgs) =>
            {
                cancellationTokenSource.Cancel();
                // must cancel this event because otherwise CoreCLR will proceed to kill this process
                eventArgs.Cancel = true;
            };

            // handle graceful termination (i.e., SIGTERM) by requesting cancellation from the app
            AppDomain.CurrentDomain.ProcessExit += (sender, eventArgs) =>
            {
                cancellationTokenSource.Cancel();
<<<<<<< HEAD
                // we cannot cancel this event, so to prevent CoreCLR from kill this process before
                // we are done cancelling and cleaning up we must wait here until our app is done.
=======
                // we cannot cancel this event, so to prevent CoreCLR from killing this process before
                // we are done finishing up we wait here until our app task completes.
>>>>>>> dcc144ae
                runAppTask.GetAwaiter().GetResult();
            };

            // wait for the app to finish
            return runAppTask.GetAwaiter().GetResult();
        }

        private static int RunApp(string[] args, CancellationToken token)
        {
            using (var app = new Application(token))
            {
                return Parser.Run(args, app);
            }
        }
    }
}
<|MERGE_RESOLUTION|>--- conflicted
+++ resolved
@@ -1,55 +1,50 @@
-// Copyright (c) Microsoft. All rights reserved.
-// Licensed under the MIT license. See LICENSE file in the project root for full license information.
-
-using System;
-using System.Threading;
-using System.Threading.Tasks;
-using CLAP;
-
-namespace BuildXL.Cache.ContentStore.App
-{
-    /// <summary>
-    ///     Entry point of the application.
-    /// </summary>
-    public static class Program
-    {
-        private static int Main(string[] args)
-        {
-            var cancellationTokenSource = new CancellationTokenSource();
-            var runAppTask = Task.Run(() => RunApp(args, cancellationTokenSource.Token));
-
-            // handle Ctrl+C (i.e., SIGINT) by requesting cancellation from the app
-            Console.CancelKeyPress += (sender, eventArgs) =>
-            {
-                cancellationTokenSource.Cancel();
-                // must cancel this event because otherwise CoreCLR will proceed to kill this process
-                eventArgs.Cancel = true;
-            };
-
-            // handle graceful termination (i.e., SIGTERM) by requesting cancellation from the app
-            AppDomain.CurrentDomain.ProcessExit += (sender, eventArgs) =>
-            {
-                cancellationTokenSource.Cancel();
-<<<<<<< HEAD
-                // we cannot cancel this event, so to prevent CoreCLR from kill this process before
-                // we are done cancelling and cleaning up we must wait here until our app is done.
-=======
-                // we cannot cancel this event, so to prevent CoreCLR from killing this process before
-                // we are done finishing up we wait here until our app task completes.
->>>>>>> dcc144ae
-                runAppTask.GetAwaiter().GetResult();
-            };
-
-            // wait for the app to finish
-            return runAppTask.GetAwaiter().GetResult();
-        }
-
-        private static int RunApp(string[] args, CancellationToken token)
-        {
-            using (var app = new Application(token))
-            {
-                return Parser.Run(args, app);
-            }
-        }
-    }
-}
+// Copyright (c) Microsoft. All rights reserved.
+// Licensed under the MIT license. See LICENSE file in the project root for full license information.
+
+using System;
+using System.Threading;
+using System.Threading.Tasks;
+using CLAP;
+
+namespace BuildXL.Cache.ContentStore.App
+{
+    /// <summary>
+    ///     Entry point of the application.
+    /// </summary>
+    public static class Program
+    {
+        private static int Main(string[] args)
+        {
+            var cancellationTokenSource = new CancellationTokenSource();
+            var runAppTask = Task.Run(() => RunApp(args, cancellationTokenSource.Token));
+
+            // handle Ctrl+C (i.e., SIGINT) by requesting cancellation from the app
+            Console.CancelKeyPress += (sender, eventArgs) =>
+            {
+                cancellationTokenSource.Cancel();
+                // must cancel this event because otherwise CoreCLR will proceed to kill this process
+                eventArgs.Cancel = true;
+            };
+
+            // handle graceful termination (i.e., SIGTERM) by requesting cancellation from the app
+            AppDomain.CurrentDomain.ProcessExit += (sender, eventArgs) =>
+            {
+                cancellationTokenSource.Cancel();
+                // we cannot cancel this event, so to prevent CoreCLR from killing this process before
+                // we are done finishing up we wait here until our app task completes.
+                runAppTask.GetAwaiter().GetResult();
+            };
+
+            // wait for the app to finish
+            return runAppTask.GetAwaiter().GetResult();
+        }
+
+        private static int RunApp(string[] args, CancellationToken token)
+        {
+            using (var app = new Application(token))
+            {
+                return Parser.Run(args, app);
+            }
+        }
+    }
+}